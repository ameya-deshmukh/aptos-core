/// Defines feature flags for Aptos. Those are used in Aptos specific implementations of features in
/// the Move stdlib, the Aptos stdlib, and the Aptos framework.
module std::features {
    use std::error;
    use std::signer;
    use std::vector;

    // ============================================================================================
    // Feature Flag Definitions

    // Each feature flag should come with documentation which justifies the need of the flag.
    // Introduction of a new feature flag requires approval of framework owners. Be frugal when
    // introducing new feature flags, as too many can make it hard to understand the code.
    //
    // Each feature flag should come with a specification of a lifetime:
    //
    // - a *transient* feature flag is only needed until a related code rollout has happened. This
    //   is typically associated with the introduction of new native Move functions, and is only used
    //   from Move code. The owner of this feature is obliged to remove it once this can be done.
    //
    // - an *ephemeral* feature flag is required to stay around forever. Typically, those flags guard
    //   behavior in native code, and the behavior with or without the feature need to be preserved
    //   for playback.
    //
    // Note that removing a feature flag still requires the function which tests for the feature
    // (like `code_dependency_check_enabled` below) to stay around for compatibility reasons, as it
    // is a public function. However, once the feature flag is disabled, those functions can constantly
    // return true.


    // --------------------------------------------------------------------------------------------
    // Code Publishing

    /// Whether validation of package dependencies is enabled, and the related native function is
    /// available. This is needed because of introduction of a new native function.
    /// Lifetime: transient
    const CODE_DEPENDENCY_CHECK: u64 = 1;
    public fun code_dependency_check_enabled(): bool acquires Features {
        is_enabled(CODE_DEPENDENCY_CHECK)
    }

    /// Whether during upgrade compatibility checking, friend functions should be treated similar like
    /// private functions.
    /// Lifetime: ephemeral
    const TREAT_FRIEND_AS_PRIVATE: u64 = 2;
    public fun treat_friend_as_private(): bool acquires Features {
        is_enabled(TREAT_FRIEND_AS_PRIVATE)
    }

    /// Whether the new SHA2-512, SHA3-512 and RIPEMD-160 hash function natives are enabled.
    /// This is needed because of the introduction of new native functions.
    /// Lifetime: transient
    const SHA_512_AND_RIPEMD_160_NATIVES: u64 = 3;

    public fun get_sha_512_and_ripemd_160_feature(): u64 { SHA_512_AND_RIPEMD_160_NATIVES }

    public fun sha_512_and_ripemd_160_enabled(): bool acquires Features {
        is_enabled(SHA_512_AND_RIPEMD_160_NATIVES)
    }

    /// Whether the new `aptos_stdlib::type_info::chain_id()` native for fetching the chain ID is enabled.
    /// This is needed because of the introduction of a new native function.
    /// Lifetime: transient
    const APTOS_STD_CHAIN_ID_NATIVES: u64 = 4;

    public fun get_aptos_stdlib_chain_id_feature(): u64 { APTOS_STD_CHAIN_ID_NATIVES }

    public fun aptos_stdlib_chain_id_enabled(): bool acquires Features {
        is_enabled(APTOS_STD_CHAIN_ID_NATIVES)
    }

    /// Whether to allow the use of binary format version v6.
    /// Lifetime: transient
    const VM_BINARY_FORMAT_V6: u64 = 5;

    public fun get_vm_binary_format_v6(): u64 { VM_BINARY_FORMAT_V6 }

    public fun allow_vm_binary_format_v6(): bool acquires Features {
        is_enabled(VM_BINARY_FORMAT_V6)
    }

    /// Whether gas fees are collected and distributed to the block proposers.
    /// Lifetime: transient
    const COLLECT_AND_DISTRIBUTE_GAS_FEES: u64 = 6;

    public fun get_collect_and_distribute_gas_fees_feature(): u64 { COLLECT_AND_DISTRIBUTE_GAS_FEES }

    public fun collect_and_distribute_gas_fees(): bool acquires Features {
        is_enabled(COLLECT_AND_DISTRIBUTE_GAS_FEES)
    }

    /// Whether the new `aptos_stdlib::multi_ed25519::public_key_validate_internal_v2()` native is enabled.
    /// This is needed because of the introduction of a new native function.
    /// Lifetime: transient
    const MULTI_ED25519_PK_VALIDATE_V2_NATIVES: u64 = 7;

    public fun multi_ed25519_pk_validate_v2_feature(): u64 { MULTI_ED25519_PK_VALIDATE_V2_NATIVES }

    public fun multi_ed25519_pk_validate_v2_enabled(): bool acquires Features {
        is_enabled(MULTI_ED25519_PK_VALIDATE_V2_NATIVES)
    }

    /// Whether the new BLAKE2B-256 hash function native is enabled.
    /// This is needed because of the introduction of new native function(s).
    /// Lifetime: transient
    const BLAKE2B_256_NATIVE: u64 = 8;

    public fun get_blake2b_256_feature(): u64 { BLAKE2B_256_NATIVE }

    public fun blake2b_256_enabled(): bool acquires Features {
        is_enabled(BLAKE2B_256_NATIVE)
    }

<<<<<<< HEAD
    const GENERIC_GROUP_BASIC_OPERATIONS: u64 = 9;
    public fun get_generic_group_basic_operations_feature(): u64 { GENERIC_GROUP_BASIC_OPERATIONS }
    public fun generic_group_basic_operations_enabled(): bool acquires Features {
        is_enabled(GENERIC_GROUP_BASIC_OPERATIONS)
    }

    const BLS12_381_GROUPS: u64 = 10;
    public fun get_bls12_381_groups_feature(): u64 { BLS12_381_GROUPS }
    public fun bls12_381_groups_enabled(): bool acquires Features {
        is_enabled(BLS12_381_GROUPS)
=======
    /// Whether resource groups are enabled.
    /// This is needed because of new attributes for structs and a change in storage representation.
    const RESOURCE_GROUPS: u64 = 9;

    public fun get_resource_groups_feature(): u64 { RESOURCE_GROUPS }

    public fun resource_groups_enabled(): bool acquires Features {
        is_enabled(RESOURCE_GROUPS)
>>>>>>> ab71659c
    }

    // ============================================================================================
    // Feature Flag Implementation

    /// The provided signer has not a framework address.
    const EFRAMEWORK_SIGNER_NEEDED: u64 = 1;

    /// The enabled features, represented by a bitset stored on chain.
    struct Features has key {
        features: vector<u8>,
    }

    /// Function to enable and disable features. Can only be called by a signer of @std.
    public fun change_feature_flags(framework: &signer, enable: vector<u64>, disable: vector<u64>)
    acquires Features {
        assert!(signer::address_of(framework) == @std, error::permission_denied(EFRAMEWORK_SIGNER_NEEDED));
        if (!exists<Features>(@std)) {
            move_to<Features>(framework, Features{features: vector[]})
        };
        let features = &mut borrow_global_mut<Features>(@std).features;
        let i = 0;
        let n = vector::length(&enable);
        while (i < n) {
            set(features, *vector::borrow(&enable, i), true);
            i = i + 1
        };
        let i = 0;
        let n = vector::length(&disable);
        while (i < n) {
            set(features, *vector::borrow(&disable, i), false);
            i = i + 1
        };
    }

    /// Check whether the feature is enabled.
    fun is_enabled(feature: u64): bool acquires Features {
        exists<Features>(@std) &&
        contains(&borrow_global<Features>(@std).features, feature)
    }

    /// Helper to include or exclude a feature flag.
    fun set(features: &mut vector<u8>, feature: u64, include: bool) {
        let byte_index = feature / 8;
        let bit_mask = 1 << ((feature % 8) as u8);
        while (vector::length(features) <= byte_index) {
            vector::push_back(features, 0)
        };
        let entry = vector::borrow_mut(features, byte_index);
        if (include)
            *entry = *entry | bit_mask
        else
            *entry = *entry & (0xff ^ bit_mask)
    }

    /// Helper to check whether a feature flag is enabled.
    fun contains(features: &vector<u8>, feature: u64): bool {
        let byte_index = feature / 8;
        let bit_mask = 1 << ((feature % 8) as u8);
        byte_index < vector::length(features) && (*vector::borrow(features, byte_index) & bit_mask) != 0
    }

    #[test]
    fun test_feature_sets() {
        let features = vector[];
        set(&mut features, 1, true);
        set(&mut features, 5, true);
        set(&mut features, 17, true);
        set(&mut features, 23, true);
        assert!(contains(&features, 1), 0);
        assert!(contains(&features, 5), 1);
        assert!(contains(&features, 17), 2);
        assert!(contains(&features, 23), 3);
        set(&mut features, 5, false);
        set(&mut features, 17, false);
        assert!(contains(&features, 1), 0);
        assert!(!contains(&features, 5), 1);
        assert!(!contains(&features, 17), 2);
        assert!(contains(&features, 23), 3);
    }

    #[test(fx = @std)]
    fun test_change_feature_txn(fx: signer) acquires Features {
        change_feature_flags(&fx, vector[1, 9, 23], vector[]);
        assert!(is_enabled(1), 1);
        assert!(is_enabled(9), 2);
        assert!(is_enabled(23), 3);
        change_feature_flags(&fx, vector[17], vector[9]);
        assert!(is_enabled(1), 1);
        assert!(!is_enabled(9), 2);
        assert!(is_enabled(17), 3);
        assert!(is_enabled(23), 4);
    }
}<|MERGE_RESOLUTION|>--- conflicted
+++ resolved
@@ -111,27 +111,32 @@
         is_enabled(BLAKE2B_256_NATIVE)
     }
 
-<<<<<<< HEAD
-    const GENERIC_GROUP_BASIC_OPERATIONS: u64 = 9;
+    /// Whether resource groups are enabled.
+    /// This is needed because of new attributes for structs and a change in storage representation.
+    const RESOURCE_GROUPS: u64 = 9;
+
+    public fun get_resource_groups_feature(): u64 { RESOURCE_GROUPS }
+
+    public fun resource_groups_enabled(): bool acquires Features {
+        is_enabled(RESOURCE_GROUPS)
+    }
+
+    const GENERIC_GROUP_BASIC_OPERATIONS: u64 = 10;
     public fun get_generic_group_basic_operations_feature(): u64 { GENERIC_GROUP_BASIC_OPERATIONS }
     public fun generic_group_basic_operations_enabled(): bool acquires Features {
         is_enabled(GENERIC_GROUP_BASIC_OPERATIONS)
     }
 
-    const BLS12_381_GROUPS: u64 = 10;
+    const BLS12_381_GROUPS: u64 = 11;
     public fun get_bls12_381_groups_feature(): u64 { BLS12_381_GROUPS }
     public fun bls12_381_groups_enabled(): bool acquires Features {
         is_enabled(BLS12_381_GROUPS)
-=======
-    /// Whether resource groups are enabled.
-    /// This is needed because of new attributes for structs and a change in storage representation.
-    const RESOURCE_GROUPS: u64 = 9;
-
-    public fun get_resource_groups_feature(): u64 { RESOURCE_GROUPS }
-
-    public fun resource_groups_enabled(): bool acquires Features {
-        is_enabled(RESOURCE_GROUPS)
->>>>>>> ab71659c
+    }
+
+    const SHA256_TO_GROUP: u64 = 12;
+    public fun get_sha256_to_group_feature(): u64 { SHA256_TO_GROUP }
+    public fun sha256_to_group_enabled(): bool acquires Features {
+        is_enabled(SHA256_TO_GROUP)
     }
 
     // ============================================================================================
