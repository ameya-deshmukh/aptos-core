--- conflicted
+++ resolved
@@ -45,13 +45,8 @@
             default_failovers: 3,
             system_transaction_timeout_secs: 600,
             system_transaction_gc_interval_ms: 60_000,
-<<<<<<< HEAD
             shared_mempool_validator_broadcast: false,
-            broadcast_buckets: vec![0, 151, 301, 901, 2001, 10001], // (1, 1.5, 3, 9, 20, 100)
-=======
-            shared_mempool_validator_broadcast: true,
             broadcast_buckets: DEFAULT_BROADCAST_BUCKETS.to_vec(),
->>>>>>> 841a7989
         }
     }
 }