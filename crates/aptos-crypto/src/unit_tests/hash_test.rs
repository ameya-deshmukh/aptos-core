// Copyright (c) Aptos
// SPDX-License-Identifier: Apache-2.0

use crate::hash::*;
use bitvec::prelude::*;
use proptest::{collection::vec, prelude::*};
use rand::{rngs::StdRng, Rng, SeedableRng};
use serde::Serialize;
use std::str::FromStr;

#[derive(Serialize)]
struct Foo(u32);

#[test]
fn test_default_hasher() {
    assert_eq!(
        Foo(3).test_only_hash(),
        HashValue::from_iter_sha3(vec![bcs::to_bytes(&Foo(3)).unwrap().as_slice()]),
    );
    assert_eq!(
        format!("{:x}", b"hello".test_only_hash()),
        "3338be694f50c5f338814986cdf0686453a888b84f424d792af4b9202398f392",
    );
    assert_eq!(
        format!("{:x}", b"world".test_only_hash()),
        "420baf620e3fcd9b3715b42b92506e9304d56e02d3a103499a3a292560cb66b2",
    );
}

#[test]
fn test_primitive_type() {
    let x = 0xF312_u16;
    let mut wtr: Vec<u8> = vec![];
    wtr.extend_from_slice(&x.to_le_bytes());
    assert_eq!(x.test_only_hash(), HashValue::sha3_256_of(&wtr[..]));

    let x = 0xFF00_1234_u32;
    let mut wtr: Vec<u8> = vec![];
    wtr.extend_from_slice(&x.to_le_bytes());
    assert_eq!(x.test_only_hash(), HashValue::sha3_256_of(&wtr[..]));

    let x = 0x89AB_CDEF_0123_4567_u64;
    let mut wtr: Vec<u8> = vec![];
    wtr.extend_from_slice(&x.to_le_bytes());
    assert_eq!(x.test_only_hash(), HashValue::sha3_256_of(&wtr[..]));
}

#[test]
fn test_from_slice() {
    {
        let zero_byte_vec = vec![0; 32];
        assert_eq!(
            HashValue::from_slice(zero_byte_vec).unwrap(),
            HashValue::zero()
        );
    }
    {
        // The length is mismatched.
        let zero_byte_vec = vec![0; 31];
        assert!(HashValue::from_slice(zero_byte_vec).is_err());
    }
    {
        let bytes = vec![1; 123];
        assert!(HashValue::from_slice(&bytes[..]).is_err());
    }
}

#[test]
fn test_random_with_rng() {
    let mut seed = [0u8; 32];
    seed[..4].copy_from_slice(&[1, 2, 3, 4]);
    let hash1;
    let hash2;
    {
        let mut rng: StdRng = SeedableRng::from_seed(seed);
        hash1 = HashValue::random_with_rng(&mut rng);
    }
    {
        let mut rng: StdRng = SeedableRng::from_seed(seed);
        hash2 = HashValue::random_with_rng(&mut rng);
    }
    assert_eq!(hash1, hash2);
}

#[test]
fn test_hash_value_iter_bits() {
    let hash = b"hello".test_only_hash();
    let bits = hash.iter_bits().collect::<Vec<_>>();

    assert_eq!(bits.len(), HashValue::LENGTH_IN_BITS);
    assert!(!bits[0]);
    assert!(!bits[1]);
    assert!(bits[2]);
    assert!(bits[3]);
    assert!(!bits[4]);
    assert!(!bits[5]);
    assert!(bits[6]);
    assert!(bits[7]);
    assert!(bits[248]);
    assert!(!bits[249]);
    assert!(!bits[250]);
    assert!(bits[251]);
    assert!(!bits[252]);
    assert!(!bits[253]);
    assert!(bits[254]);
    assert!(!bits[255]);

    let mut bits_rev = hash.iter_bits().rev().collect::<Vec<_>>();
    bits_rev.reverse();
    assert_eq!(bits, bits_rev);
}

#[test]
fn test_hash_value_iterator_exact_size() {
    let hash = b"hello".test_only_hash();

    let mut iter = hash.iter_bits();
    assert_eq!(iter.len(), HashValue::LENGTH_IN_BITS);
    iter.next();
    assert_eq!(iter.len(), HashValue::LENGTH_IN_BITS - 1);
    iter.next_back();
    assert_eq!(iter.len(), HashValue::LENGTH_IN_BITS - 2);

    let iter_rev = hash.iter_bits().rev();
    assert_eq!(iter_rev.len(), HashValue::LENGTH_IN_BITS);

    let iter_skip = hash.iter_bits().skip(100);
    assert_eq!(iter_skip.len(), HashValue::LENGTH_IN_BITS - 100);
}

#[test]
fn test_fmt_binary() {
    let hash = b"hello".test_only_hash();
    let hash_str = format!("{:b}", hash);
    assert_eq!(hash_str.len(), HashValue::LENGTH_IN_BITS);
    for (bit, chr) in hash.iter_bits().zip(hash_str.chars()) {
        assert_eq!(chr, if bit { '1' } else { '0' });
    }
}

<<<<<<< HEAD
// #[test]
// fn test_get_nibble() {
//     let mut bytes = [0u8; HashValue::LENGTH];
//     let mut nibbles = vec![];
//     for byte in bytes.iter_mut().take(HashValue::LENGTH) {
//         *byte = rand::thread_rng().gen();
//         nibbles.push(*byte >> 4);
//         nibbles.push(*byte & 0x0f);
//     }
//     let hash = HashValue::new(bytes);
//     for (i, nibble) in nibbles.iter().enumerate().take(HashValue::LENGTH * 2) {
//         assert_eq!(hash.nibble(i), *nibble);
//     }
// }
//
=======
#[test]
fn test_get_nibble() {
    let mut bytes = [0u8; HashValue::LENGTH];
    let mut nibbles = vec![];
    for byte in bytes.iter_mut().take(HashValue::LENGTH) {
        *byte = rand::thread_rng().gen();
        nibbles.push(*byte >> 4);
        nibbles.push(*byte & 0x0F);
    }
    let hash = HashValue::new(bytes);
    for (i, nibble) in nibbles.iter().enumerate().take(HashValue::LENGTH * 2) {
        assert_eq!(hash.nibble(i), *nibble);
    }
}

>>>>>>> 91797aac
#[test]
fn test_common_prefix_bits_len() {
    {
        let hash1 = b"hello".test_only_hash();
        let hash2 = b"HELLO".test_only_hash();
        assert_eq!(hash1[0], 0b0011_0011);
        assert_eq!(hash2[0], 0b1011_1000);
        assert_eq!(hash1.common_prefix_bits_len(hash2), 0);
    }
    {
        let hash1 = b"hello".test_only_hash();
        let hash2 = b"world".test_only_hash();
        assert_eq!(hash1[0], 0b0011_0011);
        assert_eq!(hash2[0], 0b0100_0010);
        assert_eq!(hash1.common_prefix_bits_len(hash2), 1);
    }
    {
        let hash1 = b"hello".test_only_hash();
        let hash2 = b"100011001000".test_only_hash();
        assert_eq!(hash1[0], 0b0011_0011);
        assert_eq!(hash2[0], 0b0011_0011);
        assert_eq!(hash1[1], 0b0011_1000);
        assert_eq!(hash2[1], 0b0010_0010);
        assert_eq!(hash1.common_prefix_bits_len(hash2), 11);
    }
    {
        let hash1 = b"hello".test_only_hash();
        let hash2 = b"hello".test_only_hash();
        assert_eq!(
            hash1.common_prefix_bits_len(hash2),
            HashValue::LENGTH_IN_BITS
        );
    }
}

proptest! {
    #[test]
    fn test_hashvalue_to_bits_roundtrip(hash in any::<HashValue>()) {
        let bitvec: BitVec<Msb0, u8>  = hash.iter_bits().collect();
        let bytes: Vec<u8> = bitvec.into();
        let hash2 = HashValue::from_slice(bytes).unwrap();
        prop_assert_eq!(hash, hash2);
    }

    #[test]
    fn test_hashvalue_to_bits_inverse_roundtrip(bits in vec(any::<bool>(), HashValue::LENGTH_IN_BITS)) {
        let bitvec: BitVec<Msb0, u8> = bits.iter().cloned().collect();
        let bytes: Vec<u8> = bitvec.into();
        let hash = HashValue::from_slice(bytes).unwrap();
        let bits2: Vec<bool> = hash.iter_bits().collect();
        prop_assert_eq!(bits, bits2);
    }

    #[test]
    fn test_hashvalue_iter_bits_rev(hash in any::<HashValue>()) {
        let bits1: Vec<bool> = hash.iter_bits().collect();
        let mut bits2: Vec<bool> = hash.iter_bits().rev().collect();
        bits2.reverse();
        prop_assert_eq!(bits1, bits2);
    }

    #[test]
    fn test_hashvalue_to_rev_bits_roundtrip(hash in any::<HashValue>()) {
        let bitvec: BitVec<Lsb0, u8> = hash.iter_bits().rev().collect();
        let mut bytes: Vec<u8> = bitvec.into();
        bytes.reverse();
        let hash2 = HashValue::from_slice(bytes).unwrap();
        prop_assert_eq!(hash, hash2);
    }

    #[test]
    fn test_hashvalue_to_str_roundtrip(hash in any::<HashValue>()) {
        let hash2 = HashValue::from_str(&hash.to_hex()).unwrap();
        prop_assert_eq!(hash, hash2);
    }

    #[test]
    fn test_hashvalue_to_hex_literal(hash in any::<HashValue>()) {
        prop_assert_eq!(format!("0x{}", hash.to_hex()), hash.to_hex_literal());
    }

    #[test]
    fn test_hashvalue_from_bit_iter(hash in any::<HashValue>()) {
        let hash2 = HashValue::from_bit_iter(hash.iter_bits()).unwrap();
        prop_assert_eq!(hash, hash2);

        let bits1 = vec![false; HashValue::LENGTH_IN_BITS - 10];
        prop_assert!(HashValue::from_bit_iter(bits1.into_iter()).is_err());

        let bits2 = vec![false; HashValue::LENGTH_IN_BITS + 10];
        prop_assert!(HashValue::from_bit_iter(bits2.into_iter()).is_err());
    }
}<|MERGE_RESOLUTION|>--- conflicted
+++ resolved
@@ -138,7 +138,6 @@
     }
 }
 
-<<<<<<< HEAD
 // #[test]
 // fn test_get_nibble() {
 //     let mut bytes = [0u8; HashValue::LENGTH];
@@ -154,23 +153,6 @@
 //     }
 // }
 //
-=======
-#[test]
-fn test_get_nibble() {
-    let mut bytes = [0u8; HashValue::LENGTH];
-    let mut nibbles = vec![];
-    for byte in bytes.iter_mut().take(HashValue::LENGTH) {
-        *byte = rand::thread_rng().gen();
-        nibbles.push(*byte >> 4);
-        nibbles.push(*byte & 0x0F);
-    }
-    let hash = HashValue::new(bytes);
-    for (i, nibble) in nibbles.iter().enumerate().take(HashValue::LENGTH * 2) {
-        assert_eq!(hash.nibble(i), *nibble);
-    }
-}
-
->>>>>>> 91797aac
 #[test]
 fn test_common_prefix_bits_len() {
     {
