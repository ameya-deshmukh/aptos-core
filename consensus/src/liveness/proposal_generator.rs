--- conflicted
+++ resolved
@@ -198,14 +198,10 @@
         let (payload, timestamp) = if hqc.certified_block().has_reconfiguration() {
             // Reconfiguration rule - we propose empty blocks with parents' timestamp
             // after reconfiguration until it's committed
-<<<<<<< HEAD
-            (Payload::Empty, hqc.certified_block().timestamp_usecs())
-=======
             (
                 Payload::empty(self.quorum_store_enabled),
                 hqc.certified_block().timestamp_usecs(),
             )
->>>>>>> 2334576f
         } else {
             // One needs to hold the blocks with the references to the payloads while get_block is
             // being executed: pending blocks vector keeps all the pending ancestors of the extended branch.
@@ -260,13 +256,8 @@
                 .payload_client
                 .pull_payload(
                     round,
-<<<<<<< HEAD
-                    self.max_block_txns,
-                    self.max_block_bytes,
-=======
                     max_block_txns,
                     max_block_bytes,
->>>>>>> 2334576f
                     payload_filter,
                     wait_callback,
                     pending_ordering,
