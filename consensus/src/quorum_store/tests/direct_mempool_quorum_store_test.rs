// Copyright (c) Aptos
// SPDX-License-Identifier: Apache-2.0

use crate::quorum_store::direct_mempool_quorum_store::DirectMempoolQuorumStore;
<<<<<<< HEAD
use aptos_mempool::{QuorumStoreRequest, QuorumStoreResponse};
use consensus_types::{
    common::{Payload, PayloadFilter},
    request_response::{ConsensusResponse, WrapperCommand},
=======
use aptos_consensus_types::{
    common::PayloadFilter,
    request_response::{ConsensusResponse, PayloadRequest},
>>>>>>> 2334576f
};
use aptos_mempool::{QuorumStoreRequest, QuorumStoreResponse};
use futures::{
    channel::{mpsc, oneshot},
    StreamExt,
};
use std::time::Duration;
use tokio::time::timeout;

#[tokio::test(flavor = "multi_thread")]
async fn test_block_request_no_txns() {
    let (quorum_store_to_mempool_sender, mut quorum_store_to_mempool_receiver) =
        mpsc::channel(1_024);
    let (mut consensus_to_quorum_store_sender, consensus_to_quorum_store_receiver) =
        mpsc::channel(1_024);
    let quorum_store = DirectMempoolQuorumStore::new(quorum_store_to_mempool_sender, 10_000);
    let join_handle = tokio::spawn(quorum_store.start(consensus_to_quorum_store_receiver));

    let (consensus_callback, consensus_callback_rcv) = oneshot::channel();
    consensus_to_quorum_store_sender
<<<<<<< HEAD
        .try_send(WrapperCommand::GetBlockRequest(
=======
        .try_send(PayloadRequest::GetBlockRequest(
>>>>>>> 2334576f
            1,
            100,
            1000,
            PayloadFilter::DirectMempool(vec![]),
            consensus_callback,
        ))
        .unwrap();

    if let QuorumStoreRequest::GetBatchRequest(
        _max_batch_size,
        _max_bytes,
        _exclude_txns,
        callback,
    ) = timeout(
        Duration::from_millis(1_000),
        quorum_store_to_mempool_receiver.select_next_some(),
    )
    .await
    .unwrap()
    {
        callback
            .send(Ok(QuorumStoreResponse::GetBatchResponse(vec![])))
            .unwrap();
    } else {
        panic!("Unexpected variant")
    }

    match timeout(Duration::from_millis(1_000), consensus_callback_rcv)
        .await
        .unwrap()
        .unwrap()
        .unwrap()
    {
        ConsensusResponse::GetBlockResponse(payload) => {
            assert!(payload.is_empty());
<<<<<<< HEAD
            match payload {
                Payload::DirectMempool(txns) => assert!(txns.is_empty()),
                _ => {}
            }
=======
>>>>>>> 2334576f
        }
    }

    std::mem::drop(consensus_to_quorum_store_sender);
    timeout(Duration::from_millis(1_000), join_handle)
        .await
        .unwrap()
        .unwrap();
}<|MERGE_RESOLUTION|>--- conflicted
+++ resolved
@@ -2,16 +2,9 @@
 // SPDX-License-Identifier: Apache-2.0
 
 use crate::quorum_store::direct_mempool_quorum_store::DirectMempoolQuorumStore;
-<<<<<<< HEAD
-use aptos_mempool::{QuorumStoreRequest, QuorumStoreResponse};
-use consensus_types::{
-    common::{Payload, PayloadFilter},
-    request_response::{ConsensusResponse, WrapperCommand},
-=======
 use aptos_consensus_types::{
     common::PayloadFilter,
     request_response::{ConsensusResponse, PayloadRequest},
->>>>>>> 2334576f
 };
 use aptos_mempool::{QuorumStoreRequest, QuorumStoreResponse};
 use futures::{
@@ -27,16 +20,16 @@
         mpsc::channel(1_024);
     let (mut consensus_to_quorum_store_sender, consensus_to_quorum_store_receiver) =
         mpsc::channel(1_024);
-    let quorum_store = DirectMempoolQuorumStore::new(quorum_store_to_mempool_sender, 10_000);
-    let join_handle = tokio::spawn(quorum_store.start(consensus_to_quorum_store_receiver));
+    let quorum_store = DirectMempoolQuorumStore::new(
+        consensus_to_quorum_store_receiver,
+        quorum_store_to_mempool_sender,
+        10_000,
+    );
+    let join_handle = tokio::spawn(quorum_store.start());
 
     let (consensus_callback, consensus_callback_rcv) = oneshot::channel();
     consensus_to_quorum_store_sender
-<<<<<<< HEAD
-        .try_send(WrapperCommand::GetBlockRequest(
-=======
         .try_send(PayloadRequest::GetBlockRequest(
->>>>>>> 2334576f
             1,
             100,
             1000,
@@ -72,13 +65,6 @@
     {
         ConsensusResponse::GetBlockResponse(payload) => {
             assert!(payload.is_empty());
-<<<<<<< HEAD
-            match payload {
-                Payload::DirectMempool(txns) => assert!(txns.is_empty()),
-                _ => {}
-            }
-=======
->>>>>>> 2334576f
         }
     }
 
